<<<<<<< HEAD
{}
=======
{
  "Create Can you please devleop a simple flappy bird game for the upcoming bootcamp": [
    {
      "task": "Implement Set up game development environment",
      "phase": "feature_implementation"
    },
    {
      "task": "Implement Install game development libraries",
      "phase": "dependency_installation"
    },
    {
      "task": "Implement Create game assets and sprites",
      "phase": "project_setup"
    },
    {
      "task": "Implement Implement bird physics and controls",
      "phase": "feature_implementation"
    },
    {
      "task": "Implement Add obstacle generation and collision",
      "phase": "feature_implementation"
    },
    {
      "task": "Implement Implement scoring system",
      "phase": "feature_implementation"
    }
  ]
}
>>>>>>> 23d3f33a
<|MERGE_RESOLUTION|>--- conflicted
+++ resolved
@@ -1,6 +1,3 @@
-<<<<<<< HEAD
-{}
-=======
 {
   "Create Can you please devleop a simple flappy bird game for the upcoming bootcamp": [
     {
@@ -28,5 +25,4 @@
       "phase": "feature_implementation"
     }
   ]
-}
->>>>>>> 23d3f33a
+}